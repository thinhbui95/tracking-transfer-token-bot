--- conflicted
+++ resolved
@@ -11,7 +11,6 @@
 num_cpus = "1.17.0"
 serde = "1.0.219"
 serde_json = "1.0.141"
-<<<<<<< HEAD
 solana-client = "3.1.5"
 solana-commitment-config = "3.1.0"
 solana-sdk = "3.0.0"
@@ -21,15 +20,4 @@
 telegram-bot = "0.8.0"
 teloxide = "0.17.0"
 thiserror = "2.0.17"
-=======
-solana-client = "3.0.2"
-solana-commitment-config = "3.0.0"
-solana-sdk = "3.0.0"
-solana-transaction-status = "3.0.2"
-spl-token = "8.0.0"
-telebot = "0.3.1"
-telegram-bot = "0.8.0"
-teloxide = "0.17.0"
-thiserror = "2.0.16"
->>>>>>> 5caf0fa8
 tokio = { version = "1", features = ["full"] }